--- conflicted
+++ resolved
@@ -431,35 +431,19 @@
 	cancel context.CancelFunc
 
 	// Configurable knobs, after newTest returns:
-<<<<<<< HEAD
-	testServer              testpb.TestServiceServer // nil means none
-	healthServer            *health.Server           // nil means disabled
-	maxStream               uint32
-	tapHandle               tap.ServerInHandle
-	maxMsgSize              *int
-	maxClientReceiveMsgSize *int
-	maxClientSendMsgSize    *int
-	maxServerReceiveMsgSize *int
-	maxServerSendMsgSize    *int
-	userAgent               string
-	clientCompression       bool
-	serverCompression       bool
-	timeout                 time.Duration
-	unaryClientInt          grpc.UnaryClientInterceptor
-	streamClientInt         grpc.StreamClientInterceptor
-	unaryServerInt          grpc.UnaryServerInterceptor
-	streamServerInt         grpc.StreamServerInterceptor
-	unknownHandler          grpc.StreamHandler
-	sc                      <-chan grpc.ServiceConfig
-=======
 	testServer                  testpb.TestServiceServer // nil means none
 	healthServer                *health.Server           // nil means disabled
 	maxStream                   uint32
 	tapHandle                   tap.ServerInHandle
-	maxMsgSize                  int
+	maxMsgSize                  *int
+	maxClientReceiveMsgSize     *int
+	maxClientSendMsgSize        *int
+	maxServerReceiveMsgSize     *int
+	maxServerSendMsgSize        *int
 	userAgent                   string
 	clientCompression           bool
 	serverCompression           bool
+  timeout                     time.Duration
 	unaryClientInt              grpc.UnaryClientInterceptor
 	streamClientInt             grpc.StreamClientInterceptor
 	unaryServerInt              grpc.UnaryServerInterceptor
@@ -470,7 +454,6 @@
 	serverInitialConnWindowSize int32
 	clientInitialWindowSize     int32
 	clientInitialConnWindowSize int32
->>>>>>> ffa4ec7d
 
 	// srv and srvAddr are set once startServer is called.
 	srv     *grpc.Server
